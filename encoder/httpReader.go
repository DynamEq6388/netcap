/*
 * NETCAP - Traffic Analysis Framework
 * Copyright (c) 2017-2020 Philipp Mieden <dreadl0ck [at] protonmail [dot] ch>
 *
 * THE SOFTWARE IS PROVIDED "AS IS" AND THE AUTHOR DISCLAIMS ALL WARRANTIES
 * WITH REGARD TO THIS SOFTWARE INCLUDING ALL IMPLIED WARRANTIES OF
 * MERCHANTABILITY AND FITNESS. IN NO EVENT SHALL THE AUTHOR BE LIABLE FOR
 * ANY SPECIAL, DIRECT, INDIRECT, OR CONSEQUENTIAL DAMAGES OR ANY DAMAGES
 * WHATSOEVER RESULTING FROM LOSS OF USE, DATA OR PROFITS, WHETHER IN AN
 * ACTION OF CONTRACT, NEGLIGENCE OR OTHER TORTIOUS ACTION, ARISING OUT OF
 * OR IN CONNECTION WITH THE USE OR PERFORMANCE OF THIS SOFTWARE.
 */

// This code is based on the gopacket/examples/reassemblydump/main.go example.
// The following license is provided:
// Copyright (c) 2012 Google, Inc. All rights reserved.
// Copyright (c) 2009-2011 Andreas Krennmair. All rights reserved.

// Redistribution and use in source and binary forms, with or without
// modification, are permitted provided that the following conditions are
// met:

//    * Redistributions of source code must retain the above copyright
// notice, this list of conditions and the following disclaimer.
//    * Redistributions in binary form must reproduce the above
// copyright notice, this list of conditions and the following disclaimer
// in the documentation and/or other materials provided with the
// distribution.
//    * Neither the name of Andreas Krennmair, Google, nor the names of its
// contributors may be used to endorse or promote products derived from
// this software without specific prior written permission.

// THIS SOFTWARE IS PROVIDED BY THE COPYRIGHT HOLDERS AND CONTRIBUTORS
// "AS IS" AND ANY EXPRESS OR IMPLIED WARRANTIES, INCLUDING, BUT NOT
// LIMITED TO, THE IMPLIED WARRANTIES OF MERCHANTABILITY AND FITNESS FOR
// A PARTICULAR PURPOSE ARE DISCLAIMED. IN NO EVENT SHALL THE COPYRIGHT
// OWNER OR CONTRIBUTORS BE LIABLE FOR ANY DIRECT, INDIRECT, INCIDENTAL,
// SPECIAL, EXEMPLARY, OR CONSEQUENTIAL DAMAGES (INCLUDING, BUT NOT
// LIMITED TO, PROCUREMENT OF SUBSTITUTE GOODS OR SERVICES; LOSS OF USE,
// DATA, OR PROFITS; OR BUSINESS INTERRUPTION) HOWEVER CAUSED AND ON ANY
// THEORY OF LIABILITY, WHETHER IN CONTRACT, STRICT LIABILITY, OR TORT
// (INCLUDING NEGLIGENCE OR OTHERWISE) ARISING IN ANY WAY OUT OF THE USE
// OF THIS SOFTWARE, EVEN IF ADVISED OF THE POSSIBILITY OF SUCH DAMAGE.

package encoder

import (
	"bufio"
	"bytes"
	"compress/gzip"
	"encoding/hex"
	"io"
	"io/ioutil"
	"net/http"
	"os"
	"path"
	"path/filepath"
	"sort"
	"strconv"
	"strings"
	deadlock "github.com/sasha-s/go-deadlock"

	"sync/atomic"
	"time"

	"github.com/dreadl0ck/cryptoutils"
	"github.com/dreadl0ck/gopacket"
	"github.com/dreadl0ck/netcap/reassembly"
	"github.com/dreadl0ck/netcap/types"
	"github.com/dreadl0ck/netcap/utils"
	"github.com/mgutz/ansi"
)

// CMSHeaders is the list of identifying headers for CMSs, frontend frameworks, ...
var CMSHeadersList []string = []string{"powered", "X-CDN-Forward", "X-Pardot-Rsp", "Expires", "Weglot-Translated", "X-Powered-By", "X-Drupal-Cache", "X-AH-Environment", "X-Pardot-Route", "Derak-Umbrage", "MicrosoftSharePointTeamServices", "x-platform-processor", "X-Jenkins", "X-Wix-Request-Id", "X-Drectory-Script", "X-B3-Flags", "IBM-Web2-Location", "X-Generated-By", "azure-version", "DNNOutputCache", "x-shopify-stage", "content-disposition", "x-vercel-cache", "X-Powered-PublicCMS", "X-JIVE-USER-ID", "X-Foswikiuri", "cf-ray", "section-io-id", "X-Ghost-Cache-Status", "Access-Control-Allow-Headers", "x-fw-serve", "X-Swiftlet-Cache", "X-EC-Debug", "X-Varnish-Action", "azure-slotname", "X-Pardot-LB", "X-Mod-Pagespeed", "Cookie", "CMS-Version", "x-via-fastly", "X-SharePointHealthScore", "SPRequestGuid", "X-GitHub-Request-Id", "sw-context-token", "X-Akamai-Transformed", "X-Umbraco-Version", "X-Rocket-Nginx-Bypass", "x-fw-server", "x-platform-router", "X-Compressed-By", "Link", "Arastta", "Vary", "X-Protected-By", "WebDevSrc", "x-bubble-capacity-limit", "Fastly-Debug-Digest", "X-Akaunting", "server", "X-Fastcgi-Cache", "x-litespeed-cache", "x-platform-cluster", "X-Firefox-Spdy", "X-GoCache-CacheStatus", "X-B3-ParentSpanId", "X-Includable-Version", "host-header", "cf-cache-status", "x-bubble-capacity-used", "X-Confluence-Request-Time", "section-io-origin-status", "Server", "X-KoobooCMS-Version", "X-Wix-Server-Artifact-Id", "Servlet-engine", "X-Generator", "X-CF2", "X-Page-Speed", "X-CDN", "x-bubble-perf", "x-jive-chrome-wrapped", "X-Backdrop-Cache", "X-Jimdo-Instance", "X-Scholica-Version", "X-Shopery", "X-Supplied-By", "X-Jimdo-Wid", "X-Varnish-Age", "X-DataDome-CID", "X-Powered-By-Plesk", "x-shopid", "x-zendesk-user-id", "azure-sitename", "X-DataDome", "x-fw-static", "X-Foswikiaction", "X-StatusPage-Version", "X-AspNet-Version", "x-vercel-id", "x-pantheon-styx-hostname", "sw-version-id", "X-Dotclear-Static-Cache", "sw-language-id", "Link", "X-Arastta", "sw-invalidation-states", "X-Powered-CMS", "X-Advertising-By", "X-Hacker", "x-now-trace", "X-B3-TraceId", "X-NF-Request-ID", "Composed-By", "solodev_session", "X-Wix-Renderer-Server", "X-CF1", "x-oracle-dms-ecid", "X-Unbounce-PageId", "X-Elcodi", "OracleCommerceCloud-Version", "COMMERCE-SERVER-SOFTWARE", "x-platform-server", "X-WPE-Loopback-Upstream-Addr", "kbn-name", "X-Backside-Transport", "X-Amz-Cf-Id", "X-ATG-Version", "X-Flex-Lang", "X-Jive-Flow-Id", "X-Flow-Powered", "X-Fastly-Request-ID", "X-B3-Sampled", "SharePointHealthScore", "X-ServedBy", "kbn-version", "X-Varnish", "WP-Super-Cache", "Via", "X-Jive-Request-Id", "X-Rack-Cache", "X-dynaTrace-JS-Agent", "X-Streams-Distribution", "X-Lift-Version", "X-Spip-Cache", "section-io-origin-time-seconds", "X-B3-SpanId", "X-StatusPage-Skip-Logging", "X-epages-RequestId", "Itx-Generated-Timestamp", "X-XRDS-Location", "X-MCF-ID", "x-lw-cache", "x-fw-type", "X-JSL", "x-fw-hash", "x-sucuri-id", "X-Varnish-Hostname", "x-kinsta-cache", "X-Content-Encoded-By", "wpe-backend", "x-powered-by", "X-Varnish-Cache", "azure-regionname", "x-envoy-upstream-service-time", "Liferay-Portal", "Powered-By", "X-Pass-Why", "AR-PoweredBy", "X-Global-Transaction-ID", "x-sucuri-cache", "X-Tumblr-User"}

// CSMCookies is the list of identifying cookies for CMSs, frontend frameworks, ...
var CSMCookiesList []string = []string{"MRHSHin", "PHPSESSI", "cookie_nam", "dps_site_i", "pyrocm", "_gphw_mod", "OSTSESSI", "i_like_gogit", "koken_referre", "_zendesk_shared_sessio", "cs_secure_sessio", "lm_onlin", "e107_t", "FOSWIKISTRIKEON", "memberstac", "Domai", "bigwareCsi", "vtex_sessio", "LastMRH_Sessio", "OJSSI", "LithiumVisito", "_kjb_sessio", "ekmpowersho", "swell-sessio", "CMSPreferredCultur", "kohanasessio", "iexexchanger_sessio", "NS_VE", "xf_csr", "MoodleSessio", "ASPSESSIO", "ipbWWLsession_i", "OpenGro", "CMSSESSI", "sf_redirec", "F5_S", "laravel_sessio", "MRHSessio", "TI", "ipbWWLmodpid", "PIWIK_SESSI", "_hybri", "botble_sessio", "websale_a", "xi", "MRHSequenc", "ZENDSERVERSESSI", "TWIKISI", "TNE", "_session_i", "__cfdui", "PUBLICCMS_USE", "ci_csrf_toke", "__utm", "_zendesk_cooki", "EPiServe", "nette-browse", "ushahid", "flyspray_projec", "FESESSIONI", "ahoy_trac", "phpb", "F5_HT_shrinke", "InstantCMS[logdate", "VivvoSessionI", "3dvisi", "cpsessio", "ICMSSessio", "AWSAL", "sensorsdata2015jssdkcros", "osCsi", "_solusquar", "JSESSIONI", "i_like_gite", "REVEL_SESSIO", "ImpressCM", "DokuWik", "OCSESSI", "EPiTrac", "MAKACSESSIO", "sensorsdata2015sessio", "ZM_TES", "INVENIOSESSIO", "hotaru_mobil", "wgSessio", "ASP.NET_SessionI", "PrestaSho", "F5_fullW", "com.salesforc", "JTLSHO", "cakeph", "Dynamicwe", "exp_csrf_toke", "_g", "k_visi", "CraftSessionI", "SC_ANALYTICS_GLOBAL_COOKI", "_ga", "graffitibo", "ahoy_visi", "xf_sessio", "_help_center_sessio", "SFOSWIKISI", "YII_CSRF_TOKE", "PLAY_SESSIO", "cprelogi", "fronten", "_gitlab_sessio", "_redmine_sessio", "exp_tracke", "spincms_sessio", "bblastvisi", "ci_sessio", "__derak_use", "REVEL_FLAS", "ARRAffinit", "bf_sessio", "ahoy_visito", "AWSEL", "datadom", "pinoox_sessio", "grwng_ui", "sails.si", "DotNetNukeAnonymou", "blesta_si", "Bugzilla_login_request_cooki", "exp_last_activit", "eZSESSI", "gr_user_i", "ARK_I", "CONCRETE", "_gauges", "TiPMi", "bblastactivit", "uCo", "Grand.custome", "Nop.custome", "AWSALBCOR", "MOODLEID", "VtexWorkspac", "phsi", "__derak_aut", "october_sessio", "bbsessionhas", "MOIN_SESSIO", "VtexFingerPrin", "bigWAdminI"}

// HeaderForApps -> HTTP header structure
type HeaderForApps struct {
	HeaderName  string
	HeaderValue string
}

// CookieForApps -> HTTP cookie structure
type CookieForApps struct {
	CookieName  string
	CookieValue string
}

// HTTPMetaStore is a thread safe in-memory store for interesting HTTP artifacts
type HTTPMetaStore struct {

	// mapped ip address to server names
	ServerNames map[string]string

	// mapped ip address to user agents
	UserAgents map[string]string

	// mapped ip address to user agents
	Vias map[string]string

	// mapped ip address to user agents
	XPoweredBy map[string]string

<<<<<<< HEAD
	deadlock.Mutex
=======
	CMSHeaders map[string][]HeaderForApps

	CMSCookies map[string][]CookieForApps

	sync.Mutex
>>>>>>> b0635f9f
}

var httpStore = &HTTPMetaStore{
	ServerNames: make(map[string]string),
	UserAgents:  make(map[string]string),
	Vias:        make(map[string]string),
	XPoweredBy:  make(map[string]string),
	CMSHeaders:  make(map[string][]HeaderForApps),
	CMSCookies:  make(map[string][]CookieForApps),
}

/*
 * HTTP
 */

type httpRequest struct {
	request   *http.Request
	timestamp string
	clientIP  string
	serverIP  string
}

type httpResponse struct {
	response  *http.Response
	timestamp string
	clientIP  string
	serverIP  string
}

type httpReader struct {
	ident              string
	isClient           bool
	dataChan           chan *Data
	data               []*Data
	merged             DataSlice
	hexdump            bool
	parent             *tcpConnection
	saved              bool
	serviceBanner      bytes.Buffer
	serviceBannerBytes int
	numBytes           int
}

func (h *httpReader) Read(p []byte) (int, error) {

	var (
		ok   = true
		data *Data
	)

	data, ok = <-h.dataChan
	if data == nil || !ok {
		return 0, io.EOF
	}

	// copy received data into the passed in buffer
	l := copy(p, data.raw)

	h.parent.Lock()
	h.data = append(h.data, data)
	h.numBytes += l
	h.parent.Unlock()

	return l, nil
}

func (h *httpReader) DataChan() chan *Data {
	return h.dataChan
}

func (h *httpReader) Cleanup(f *tcpConnectionFactory, s2c Connection, c2s Connection) {

	// determine if one side of the stream has already been closed
	h.parent.Lock()
	if !h.parent.last {

		// signal wait group
		f.wg.Done()
		f.Lock()
		f.numActive--
		f.Unlock()

		// indicate close on the parent tcpConnection
		h.parent.last = true

		// free lock
		h.parent.Unlock()

		return
	}
	h.parent.Unlock()

	// cleanup() is called twice - once for each direction of the stream
	// this check ensures the audit record collection is executed only if one side has been closed already
	// to ensure all necessary requests and responses are present
	if h.parent.last {

		for _, res := range h.parent.responses {

			// populate types.HTTP with all infos from response
			ht := newHTTPFromResponse(res.response)

			_ = h.findRequest(res.response, s2c)

			atomic.AddInt64(&httpEncoder.numResponses, 1)

			// now add request information
			if res.response.Request != nil {
				atomic.AddInt64(&httpEncoder.numRequests, 1)
				setRequest(ht, &httpRequest{
					request:   res.response.Request,
					timestamp: res.timestamp,
					clientIP:  res.clientIP,
					serverIP:  res.serverIP,
				})

				if u, p, ok := res.response.Request.BasicAuth(); ok {
					if u != "" || p != "" {
						writeCredentials(&types.Credentials{
							Timestamp: h.parent.firstPacket.String(),
							Service:   "HTTP Basic Auth",
							Flow:      h.parent.ident,
							User:      u,
							Password:  p,
						})
					}
				}
			} else {
				// response without matching request
				// dont add to output for now
				atomic.AddInt64(&httpEncoder.numUnmatchedResp, 1)
				continue
			}

			writeHTTP(ht, h.ident)
		}

		for _, req := range h.parent.requests {
			if req != nil {
				ht := &types.HTTP{}
				setRequest(ht, req)

				atomic.AddInt64(&httpEncoder.numRequests, 1)
				atomic.AddInt64(&httpEncoder.numUnansweredRequests, 1)

				if u, p, ok := req.request.BasicAuth(); ok {
					if u != "" || p != "" {
						writeCredentials(&types.Credentials{
							Timestamp: h.parent.firstPacket.String(),
							Service:   "HTTP Basic Auth",
							Flow:      h.parent.ident,
							User:      u,
							Password:  p,
						})
					}
				}

				writeHTTP(ht, h.ident)
			} else {
				atomic.AddInt64(&httpEncoder.numNilRequests, 1)
			}
		}
	}

	// signal wait group
	f.wg.Done()
	f.Lock()
	f.numActive--
	f.Unlock()
}

func writeHTTP(h *types.HTTP, ident string) {

	httpStore.Lock()

	if h.UserAgent != "" {
		if ua, ok := httpStore.UserAgents[h.SrcIP]; ok {
			if !strings.Contains(ua, h.UserAgent) {
				httpStore.UserAgents[h.SrcIP] = ua + "| " + h.UserAgent
			}
		} else {
			httpStore.UserAgents[h.SrcIP] = h.UserAgent
		}
	}

	if h.ServerName != "" {
		if sn, ok := httpStore.ServerNames[h.DstIP]; ok {
			if !strings.Contains(sn, h.ServerName) {
				httpStore.ServerNames[h.DstIP] = sn + "| " + h.ServerName
			}
		} else {
			httpStore.ServerNames[h.DstIP] = h.ServerName
		}
	}

	if val, ok := h.ResponseHeader["Via"]; ok {
		if sn, ok := httpStore.Vias[h.DstIP]; ok {
			if !strings.Contains(sn, val) {
				httpStore.Vias[h.DstIP] = sn + "| " + val
			}
		} else {
			httpStore.Vias[h.DstIP] = val
		}
	}

	if val, ok := h.ResponseHeader["X-Powered-By"]; ok {
		if sn, ok := httpStore.XPoweredBy[h.DstIP]; ok {
			if !strings.Contains(sn, val) {
				httpStore.XPoweredBy[h.DstIP] = sn + "| " + val
			}
		} else {
			httpStore.XPoweredBy[h.DstIP] = val
		}
	}

	// Iterate over the possible CMS headers. If present, add them to the httpStore
	for _, cmsHeader := range CMSHeadersList {
		if x, ok := h.ResponseHeader[cmsHeader]; ok {
			httpStore.CMSHeaders[h.DstIP] = append(httpStore.CMSHeaders[h.DstIP], HeaderForApps{HeaderName: cmsHeader, HeaderValue: x})
		}
	}

	// If HTTP intructions are sent to set a cookie used by CMSs (of other apps), add the key and possible value to the httpStore
	if toSet, ok := h.ResponseHeader["Set-Cookie"]; ok {
		parsedCookie := strings.Split(toSet, "=")
		cookieKey := parsedCookie[0]
		var cookieValue string
		if len(parsedCookie) > 1 {
			cookieValue = parsedCookie[1]
		}
		for _, csmCookie := range CSMCookiesList {
			if cookieKey == csmCookie {
				httpStore.CMSCookies[h.DstIP] = append(httpStore.CMSCookies[h.DstIP], CookieForApps{CookieName: cookieKey, CookieValue: cookieValue})
			}
		}
	}

	cmsHeaders := httpStore.CMSHeaders[h.DstIP]

	httpStore.Unlock()

	// TODO
	// get source port and convert to integer
	// src, err := strconv.Atoi(tl.TransportFlow().Src().String())
	// if err == nil {
	// 	switch tl.LayerType() {
	// 	case layers.LayerTypeTCP:
	// 		serviceNameSrc = resolvers.LookupServiceByPort(src, "tcp")
	// 	case layers.LayerTypeUDP:
	// 		serviceNameSrc = resolvers.LookupServiceByPort(src, "udp")
	// 	default:
	// 	}
	// }
	// dst, err := strconv.Atoi(tl.TransportFlow().Dst().String())
	// if err == nil {
	// 	switch tl.LayerType() {
	// 	case layers.LayerTypeTCP:
	// 		serviceNameDst = resolvers.LookupServiceByPort(dst, "tcp")
	// 	case layers.LayerTypeUDP:
	// 		serviceNameDst = resolvers.LookupServiceByPort(dst, "udp")
	// 	default:
	// 	}
	// }

	// export metrics if configured
	if httpEncoder.export {
		h.Inc()
	}

	// write record to disk
	atomic.AddInt64(&httpEncoder.numRecords, 1)
	err := httpEncoder.writer.Write(h)
	if err != nil {
		errorMap.Inc(err.Error())
	}

	software := whatSoftwareHTTP(nil, ident, "", "", h, cmsHeaders, []CookieForApps{})

	if len(software) == 0 {
		return
	}

	// add new audit records or update existing
	SoftwareStore.Lock()
	for _, s := range software {
		if _, ok := SoftwareStore.Items[s.Product+"/"+s.Version]; ok {
			//updateSoftwareAuditRecord(dp, p, i)
		} else {
			SoftwareStore.Items[s.Product+"/"+s.Version] = s
			statsMutex.Lock()
			reassemblyStats.numSoftware++
			statsMutex.Unlock()
		}
	}
	SoftwareStore.Unlock()

}

// run starts decoding HTTP traffic in a single direction
func (h *httpReader) Run(f *tcpConnectionFactory) {

	// create streams
	var (
		// client to server
		c2s = Connection{h.parent.net, h.parent.transport}
		// server to client
		s2c = Connection{h.parent.net.Reverse(), h.parent.transport.Reverse()}
	)

	// defer a cleanup func to flush the requests and responses once the stream encounters an EOF
	defer h.Cleanup(f, s2c, c2s)

	var (
		err error
		b   = bufio.NewReader(h)
	)

	h.parent.Lock()
	isClient := h.isClient
	h.parent.Unlock()

	for {
		// handle parsing HTTP requests
		if isClient {
			err = h.readRequest(b, c2s)
		} else {
			// handle parsing HTTP responses
			err = h.readResponse(b, s2c)
		}
		if err != nil {

			// exit on EOF
			if err == io.EOF || err == io.ErrUnexpectedEOF {
				return
			}

			utils.ReassemblyLog.Println("HTTP stream encountered an error", c2s, err)

			// continue processing the stream
			continue
		}
	}
}

// HTTP Response

func (h *httpReader) readResponse(b *bufio.Reader, s2c Connection) error {

	// try to read HTTP response from the buffered reader
	res, err := http.ReadResponse(b, nil)
	if err == io.EOF || err == io.ErrUnexpectedEOF {
		return err
	} else if err != nil {
		logReassemblyError("HTTP-response", "HTTP/%s Response error: %s (%v,%+v)\n", h.ident, err, err, err)
		return err
	}

	body, err := ioutil.ReadAll(res.Body)
	s := len(body)
	if err != nil {
		logReassemblyError("HTTP-response-body", "HTTP/%s: failed to get body(parsed len:%d): %s\n", h.ident, s, err)
	} else {
		res.Body.Close()

		// Restore body so it can be read again
		res.Body = ioutil.NopCloser(bytes.NewBuffer(body))
	}
	if h.hexdump {
		logReassemblyInfo("Body(%d/0x%x)\n%s\n", len(body), len(body), hex.Dump(body))
	}

	sym := ","
	if res.ContentLength > 0 && res.ContentLength != int64(s) {
		sym = "!="
	}

	// determine content type for debug log
	contentType, ok := res.Header["Content-Type"]
	if !ok {
		contentType = []string{http.DetectContentType(body)}
	}

	encoding := res.Header["Content-Encoding"]
	logReassemblyInfo("HTTP/%s Response: %s (%d%s%d%s) -> %s\n", h.ident, res.Status, res.ContentLength, sym, s, contentType, encoding)

	// increment counter
	statsMutex.Lock()
	responses++
	statsMutex.Unlock()

	h.parent.Lock()
	h.parent.responses = append(h.parent.responses, &httpResponse{
		response:  res,
		timestamp: h.parent.firstPacket.String(),
		clientIP:  h.parent.net.Src().String(),
		serverIP:  h.parent.net.Dst().String(),
	})
	h.parent.Unlock()

	// write responses to disk if configured
	if (err == nil || c.WriteIncomplete) && c.FileStorage != "" {

		h.parent.Lock()
		var (
			name         = "unknown"
			host         string
			source       = "HTTP RESPONSE"
			ctype        string
			numResponses = len(h.parent.responses)
			numRequests  = len(h.parent.requests)
		)
		h.parent.Unlock()

		// check if there is a matching request for the current stream
		if numRequests >= numResponses {

			// fetch it
			h.parent.Lock()
			req := h.parent.requests[numResponses-1]
			h.parent.Unlock()
			if req != nil {
				name = path.Base(req.request.URL.Path)
				source += " from " + req.request.URL.Path
				host = req.request.Host
				ctype = strings.Join(req.request.Header["Content-Type"], " ")
			}
		}

		// save file to disk
		return h.saveFile(host, source, name, err, body, encoding, ctype)
	}

	return nil
}

func (h *httpReader) findRequest(res *http.Response, s2c Connection) string {

	// try to find the matching HTTP request for the response
	var (
		req    *http.Request
		reqURL string
	)

	h.parent.Lock()
	if len(h.parent.requests) != 0 {
		// take the request from the parent stream and delete it from there
		req, h.parent.requests = h.parent.requests[0].request, h.parent.requests[1:]
		reqURL = req.URL.String()
	}
	h.parent.Unlock()

	// set request instance on response
	if req != nil {
		res.Request = req
		atomic.AddInt64(&httpEncoder.numFoundRequests, 1)
	}

	return reqURL
}

func fileExtensionForContentType(typ string) string {

	parts := strings.Split(typ, ";")
	if len(typ) > 1 {
		typ = parts[0]
	}

	// types from: https://developer.mozilla.org/en-US/docs/Web/HTTP/Basics_of_HTTP/MIME_types/Common_types
	switch typ {
	case "application/x-gzip":
		return ".gz"
	case "image/jpg":
		return ".jpg"
	case "text/plain":
		return ".txt"
	case "text/html":
		return ".html"
	case "image/x-icon":
		return ".ico"
	case "audio/aac":
		return ".aac"
	case "application/x-abiword":
		return ".abw"
	case "application/x-freearc":
		return ".arc"
	case "video/x-msvideo":
		return ".avi"
	case "application/vnd.amazon.ebook":
		return ".azw"
	case "application/octet-stream":
		return ".bin"
	case "image/bmp":
		return ".bmp"
	case "application/x-bzip":
		return ".bz"
	case "application/x-bzip2":
		return ".bz2"
	case "application/x-csh":
		return ".csh"
	case "text/css":
		return ".css"
	case "text/csv":
		return ".csv"
	case "application/msword":
		return ".doc"
	case "application/vnd.openxmlformats-officedocument.wordprocessingml.document":
		return ".docx"
	case "application/vnd.ms-fontobject":
		return ".eot"
	case "application/epub+zip":
		return ".epub"
	case "application/gzip":
		return ".gz"
	case "image/gif":
		return ".gif"
	case "image/vnd.microsoft.icon":
		return ".ico"
	case "text/calendar":
		return ".ics"
	case "application/java-archive":
		return ".jar"
	case "image/jpeg":
		return ".jpg"
	case "text/javascript":
		return ".js"
	case "application/json":
		return ".json"
	case "application/ld+json":
		return ".jsonld"
	case "audio/midi audio/x-midi":
		return ".midi"
	case "audio/mpeg":
		return ".mp3"
	case "video/mpeg":
		return ".mpeg"
	case "text/xml":
		return ".xml"
	case "application/vnd.apple.installer+xml":
		return ".mpkg"
	case "application/vnd.oasis.opendocument.presentation":
		return ".odp"
	case "application/vnd.oasis.opendocument.spreadsheet":
		return ".ods"
	case "application/vnd.oasis.opendocument.text":
		return ".odt"
	case "audio/ogg":
		return ".oga"
	case "video/ogg":
		return ".ogv"
	case "application/ogg":
		return ".ogx"
	case "audio/opus":
		return ".opus"
	case "font/otf":
		return ".otf"
	case "image/png":
		return ".png"
	case "application/pdf":
		return ".pdf"
	case "application/php":
		return ".php"
	case "application/vnd.ms-powerpoint":
		return ".ppt"
	case "application/vnd.openxmlformats-officedocument.presentationml.presentation":
		return ".pptx"
	case "application/vnd.rar":
		return ".rar"
	case "application/rtf":
		return ".rtf"
	case "application/x-sh":
		return ".sh"
	case "image/svg+xml":
		return ".svg"
	case "application/x-shockwave-flash":
		return ".swf"
	case "application/x-tar":
		return ".tar"
	case "image/tiff":
		return ".tiff"
	case "video/mp2t":
		return ".ts"
	case "font/ttf":
		return ".ttf"
	case "application/vnd.visio":
		return ".vsd"
	case "audio/wav":
		return ".wav"
	case "audio/webm":
		return ".weba"
	case "video/webm":
		return ".webm"
	case "image/webp":
		return ".webp"
	case "font/woff":
		return ".woff"
	case "font/woff2":
		return ".woff2"
	case "application/xhtml+xml":
		return ".xhtml"
	case "application/vnd.ms-excel":
		return ".xls"
	case "application/vnd.openxmlformats-officedocument.spreadsheetml.sheet":
		return ".xlsx"
	case "application/xml":
		return ".xml"
	case "application/vnd.mozilla.xul+xml":
		return ".xul"
	case "application/zip":
		return ".zip"
	case "video/3gpp":
		return ".3gp"
	case "video/3gpp2":
		return ".3g2"
	case "application/x-7z-compressed":
		return ".7z"
	}

	return ""
}

func trimEncoding(ctype string) string {
	parts := strings.Split(ctype, ";")
	if len(parts) > 1 {
		return parts[0]
	}
	return ctype
}

func (h *httpReader) saveFile(host, source, name string, err error, body []byte, encoding []string, contentType string) error {

	// prevent saving zero bytes
	if len(body) == 0 {
		return nil
	}

	if name == "" || name == "/" {
		name = "unknown"
	}

	var (
		fileName string

		// detected content type
		ctype = trimEncoding(http.DetectContentType(body))

		// root path
		root = path.Join(c.FileStorage, ctype)

		// file extension
		ext = fileExtensionForContentType(ctype)

		// file basename
		base = filepath.Clean(name+"-"+path.Base(h.ident)) + ext
	)
	if err != nil {
		base = "incomplete-" + base
	}
	if filepath.Ext(name) == "" {
		fileName = name + ext
	} else {
		fileName = name
	}

	// make sure root path exists
	os.MkdirAll(root, directoryPermission)
	base = path.Join(root, base)
	if len(base) > 250 {
		base = base[:250] + "..."
	}
	if base == c.FileStorage {
		base = path.Join(c.FileStorage, "noname")
	}
	var (
		target = base
		n      = 0
	)
	for {
		_, errStat := os.Stat(target)
		if errStat != nil {
			break
		}

		if err != nil {
			target = path.Join(root, filepath.Clean("incomplete-"+name+"-"+h.ident)+"-"+strconv.Itoa(n)+fileExtensionForContentType(ctype))
		} else {
			target = path.Join(root, filepath.Clean(name+"-"+h.ident)+"-"+strconv.Itoa(n)+fileExtensionForContentType(ctype))
		}

		n++
	}

	utils.DebugLog.Println("saving file:", target)

	f, err := os.Create(target)
	if err != nil {
		logReassemblyError("HTTP-create", "Cannot create %s: %s\n", target, err)
		return err
	}

	// explicitely declare io.Reader interface
	var r io.Reader

	// now assign a new buffer
	r = bytes.NewBuffer(body)
	if len(encoding) > 0 && (encoding[0] == "gzip" || encoding[0] == "deflate") {
		r, err = gzip.NewReader(r)
		if err != nil {
			logReassemblyError("HTTP-gunzip", "Failed to gzip decode: %s", err)
		}
	}
	if err == nil {
		w, err := io.Copy(f, r)
		if _, ok := r.(*gzip.Reader); ok {
			r.(*gzip.Reader).Close()
		}
		f.Close()
		if err != nil {
			logReassemblyError("HTTP-save", "%s: failed to save %s (l:%d): %s\n", h.ident, target, w, err)
		} else {
			logReassemblyInfo("%s: Saved %s (l:%d)\n", h.ident, target, w)
		}
	}

	// write file to disk
	writeFile(&types.File{
		Timestamp:           h.parent.firstPacket.String(),
		Name:                fileName,
		Length:              int64(len(body)),
		Hash:                hex.EncodeToString(cryptoutils.MD5Data(body)),
		Location:            target,
		Ident:               h.ident,
		Source:              source,
		ContentTypeDetected: ctype,
		ContentType:         contentType,
		Context: &types.PacketContext{
			SrcIP:   h.parent.net.Src().String(),
			DstIP:   h.parent.net.Dst().String(),
			SrcPort: h.parent.transport.Src().String(),
			DstPort: h.parent.transport.Dst().String(),
		},
	})

	return nil
}

// HTTP Request

func (h *httpReader) readRequest(b *bufio.Reader, c2s Connection) error {
	req, err := http.ReadRequest(b)
	if err == io.EOF || err == io.ErrUnexpectedEOF {
		return err
	} else if err != nil {
		logReassemblyError("HTTP-request", "HTTP/%s Request error: %s (%v,%+v)\n", h.ident, err, err, err)
		return err
	}

	body, err := ioutil.ReadAll(req.Body)
	s := len(body)
	if err != nil {
		logReassemblyError("HTTP-request-body", "Got body err: %s\n", err)
		// continue execution
	} else {
		req.Body.Close()

		// Restore body so it can be read again
		req.Body = ioutil.NopCloser(bytes.NewBuffer(body))
	}
	if h.hexdump {
		logReassemblyInfo("Body(%d/0x%x)\n%s\n", len(body), len(body), hex.Dump(body))
	}

	logReassemblyInfo("HTTP/%s Request: %s %s (body:%d)\n", h.ident, req.Method, req.URL, s)

	h.parent.Lock()
	t := utils.TimeToString(h.parent.firstPacket)
	h.parent.Unlock()

	request := &httpRequest{
		request:   req,
		timestamp: t,
		clientIP:  h.parent.net.Src().String(),
		serverIP:  h.parent.net.Dst().String(),
	}

	// parse form values
	req.ParseForm()

	// increase counter
	statsMutex.Lock()
	requests++
	statsMutex.Unlock()

	h.parent.Lock()
	h.parent.requests = append(h.parent.requests, request)
	h.parent.Unlock()

	if req.Method == "POST" {
		// write request payload to disk if configured
		if (err == nil || c.WriteIncomplete) && c.FileStorage != "" {
			return h.saveFile(
				req.Host,
				"HTTP POST REQUEST to "+req.URL.Path,
				path.Base(req.URL.Path),
				err,
				body,
				req.Header["Content-Encoding"],
				strings.Join(req.Header["Content-Type"], " "),
			)
		}
	}

	return nil
}

func (h *httpReader) DataSlice() DataSlice {
	return h.data
}

func (h *httpReader) ClientStream() []byte {
	return nil
}

func (h *httpReader) ServerStream() []byte {
	var buf bytes.Buffer

	h.parent.Lock()
	defer h.parent.Unlock()

	// save server stream for banner identification
	// stores c.BannerSize number of bytes of the server side stream
	for _, d := range h.parent.server.DataSlice() {
		for _, b := range d.raw {
			buf.WriteByte(b)
		}
	}

	return buf.Bytes()
}

func (h *httpReader) ConversationRaw() []byte {
	h.parent.Lock()
	defer h.parent.Unlock()

	// do this only once, this method will be called once for each side of a connection
	if len(h.merged) == 0 {

		// concatenate both client and server data fragments
		h.merged = append(h.parent.client.DataSlice(), h.parent.server.DataSlice()...)

		// sort based on their timestamps
		sort.Sort(h.merged)

		// create the buffer with the entire conversation
		for _, d := range h.merged {

			//fmt.Println(h.ident, d.ac.GetCaptureInfo().Timestamp, d.ac.GetCaptureInfo().Length)

			h.parent.conversationRaw.Write(d.raw)
			if d.dir == reassembly.TCPDirClientToServer {
				if c.Debug {
					h.parent.conversationColored.WriteString(ansi.Red + string(d.raw) + ansi.Reset + "\n[" + d.ac.GetCaptureInfo().Timestamp.String() + "]\n")
				} else {
					h.parent.conversationColored.WriteString(ansi.Red + string(d.raw) + ansi.Reset)
				}
			} else {
				if c.Debug {
					h.parent.conversationColored.WriteString(ansi.Blue + string(d.raw) + ansi.Reset + "\n[" + d.ac.GetCaptureInfo().Timestamp.String() + "]\n")
				} else {
					h.parent.conversationColored.WriteString(ansi.Blue + string(d.raw) + ansi.Reset)
				}
			}
		}
	}

	return h.parent.conversationRaw.Bytes()
}

func (h *httpReader) ConversationColored() []byte {
	h.parent.Lock()
	defer h.parent.Unlock()
	return h.parent.conversationColored.Bytes()
}

func (h *httpReader) IsClient() bool {
	return h.isClient
}

func (h *httpReader) Ident() string {
	return h.parent.ident
}
func (h *httpReader) Network() gopacket.Flow {
	return h.parent.net
}
func (h *httpReader) Transport() gopacket.Flow {
	return h.parent.transport
}
func (h *httpReader) FirstPacket() time.Time {
	return h.parent.firstPacket
}
func (h *httpReader) Saved() bool {
	h.parent.Lock()
	defer h.parent.Unlock()
	return h.saved
}

func (h *httpReader) NumBytes() int {
	h.parent.Lock()
	defer h.parent.Unlock()
	return h.numBytes
}

func (h *httpReader) Client() StreamReader {
	return h.parent.client.(StreamReader)
}

func (h *httpReader) SetClient(v bool) {
	h.parent.Lock()
	defer h.parent.Unlock()
	h.isClient = v
}

func (h *httpReader) MarkSaved() {
	h.parent.Lock()
	defer h.parent.Unlock()
	h.saved = true
}

func (h *httpReader) ServiceBanner() []byte {
	h.parent.Lock()
	defer h.parent.Unlock()

	if h.serviceBanner.Len() == 0 {
		// save server stream for banner identification
		// stores c.BannerSize number of bytes of the server side stream
		for _, d := range h.parent.server.DataSlice() {
			for _, b := range d.raw {
				h.serviceBanner.WriteByte(b)
				h.serviceBannerBytes++
				if h.serviceBannerBytes == c.BannerSize {
					break
				}
			}
		}
	}

	return h.serviceBanner.Bytes()
}<|MERGE_RESOLUTION|>--- conflicted
+++ resolved
@@ -58,6 +58,7 @@
 	"sort"
 	"strconv"
 	"strings"
+
 	deadlock "github.com/sasha-s/go-deadlock"
 
 	"sync/atomic"
@@ -104,15 +105,11 @@
 	// mapped ip address to user agents
 	XPoweredBy map[string]string
 
-<<<<<<< HEAD
+	CMSHeaders map[string][]HeaderForApps
+
+	CMSCookies map[string][]CookieForApps
+
 	deadlock.Mutex
-=======
-	CMSHeaders map[string][]HeaderForApps
-
-	CMSCookies map[string][]CookieForApps
-
-	sync.Mutex
->>>>>>> b0635f9f
 }
 
 var httpStore = &HTTPMetaStore{
