--- conflicted
+++ resolved
@@ -56,13 +56,8 @@
 	regexpXPoweredBy = regexp.MustCompile(`(.*?)(?:(?:/)(.*?))?$`)
 	ja3Cache         = make(map[string]string)
 	jaCacheMutex     sync.Mutex
-<<<<<<< HEAD
-	reGenericVersion = regexp.MustCompile(`(?:[A-Za-z]*?)\s(?:[0-9]+)(?:\.)?(?:[0-9]+)?(?:\.)?(?:[0-9]+)?`)
-	hasshMap         = make(map[string]SSHHash)
-=======
 	reGenericVersion = regexp.MustCompile(`(?m)(?:^)(.*?)([0-9]+)\.([0-9]+)\.([0-9]+)(.*?)(?:$)`)
 	hasshMap         = make(map[string][]SSHSoftware)
->>>>>>> 979fd9b3
 )
 
 // Size returns the number of elements in the Items map
